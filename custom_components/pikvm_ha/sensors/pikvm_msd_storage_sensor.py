"""Support for PiKVM MSD storage sensor."""

import logging
<<<<<<< HEAD
=======

>>>>>>> 6118af2d
from ..sensor import PiKVMBaseSensor

_LOGGER = logging.getLogger(__name__)


class PiKVMSDStorageSensor(PiKVMBaseSensor):
    """Representation of a PiKVM MSD storage sensor."""

    def __init__(self, coordinator, unique_id_base, device_name) -> None:
        """Initialize the sensor."""
        name = f"{device_name} MSD Storage"
        super().__init__(
            coordinator,
            unique_id_base,
            "msd_storage",
            name,
            "%",
            "mdi:database",
        )

    @property
    def state(self):
        data = self.coordinator.data.get("msd", {}).get("storage", {}).get("parts", {}).get("", {})
        total = data.get("size")
        free = data.get("free")
        if total is None or free is None or total <= 0:
            _LOGGER.warning("MSD storage key missing or invalid: %r", data)
            return None  # marks sensor unavailable
        return round((free / total) * 100, 2)

    @property
    def extra_state_attributes(self):
        """Return the state attributes."""
        attributes = super().extra_state_attributes
        storage_data = self.coordinator.data["msd"]["storage"]["parts"][""]
        images = self.coordinator.data["msd"]["storage"]["images"]
        if storage_data:
            if "size" in storage_data:
                attributes["total_size_mb"] = round(storage_data["size"] / (1024 * 1024), 2)
            if "free" in storage_data:
                attributes["free_size_mb"] = round(storage_data["free"] / (1024 * 1024), 2)
            if "free" in storage_data and "size" in storage_data:
                attributes["used_size_mb"] = round(
                    (storage_data["size"] - storage_data["free"]) / (1024 * 1024), 2
                )
            state = self.state
            if state is not None:
                attributes["percent_free"] = self.state
        if images and len(images.items()) < 20:
            for image, details in images.items():
                attributes[image] = details["size"]
        elif images:
            attributes["file count"] = len(images.items())
        return attributes<|MERGE_RESOLUTION|>--- conflicted
+++ resolved
@@ -1,10 +1,7 @@
 """Support for PiKVM MSD storage sensor."""
 
 import logging
-<<<<<<< HEAD
-=======
 
->>>>>>> 6118af2d
 from ..sensor import PiKVMBaseSensor
 
 _LOGGER = logging.getLogger(__name__)
